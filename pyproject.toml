--- conflicted
+++ resolved
@@ -4,11 +4,7 @@
 description = ""
 authors = ["Jeswin Kumar <jeswinpk@agilehead.com>"]
 readme = "README.md"
-<<<<<<< HEAD
-packages = [{include = "dynamic_context_compression"}]
-=======
 packages = [{include = "dynamic_context_compression", from = "src"}]
->>>>>>> 55d9d9eb
 
 [tool.poetry.dependencies]
 python = ">=3.12"
